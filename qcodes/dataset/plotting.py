"""
This plotting module provides various functions to plot the data measured
using QCoDeS.
"""

import inspect
import logging
from contextlib import contextmanager
from functools import partial
<<<<<<< HEAD
from typing import Any, List, Optional, Sequence, Tuple, Union, cast
=======
from typing import Any, Dict, List, Optional, Sequence, Tuple, Union, cast
>>>>>>> f77f3aba

import matplotlib
import matplotlib.pyplot as plt
import numpy as np
from matplotlib.ticker import FuncFormatter

import qcodes as qc
from qcodes.dataset.data_set import DataSet, load_by_run_spec
from qcodes.utils.plotting import auto_color_scale_from_config, find_scale_and_prefix

from .data_export import (
<<<<<<< HEAD
    DSPlotData,
    _get_data_from_ds,
    _strings_as_ints,
=======
    _get_data_from_ds,
    _strings_as_ints,
    flatten_1D_data_for_plot,
>>>>>>> f77f3aba
    get_1D_plottype,
    get_2D_plottype,
    reshape_2D_data,
)

log = logging.getLogger(__name__)
DB = qc.config["core"]["db_location"]

AxesTuple = Tuple[matplotlib.axes.Axes, matplotlib.colorbar.Colorbar]
AxesTupleList = Tuple[List[matplotlib.axes.Axes],
                      List[Optional[matplotlib.colorbar.Colorbar]]]
# NamedData is the structure _get_data_from_ds returns and that plot_by_id
# uses internally
NamedData = List[List[DSPlotData]]

# list of kwargs for plotting function, so that kwargs can be passed to
# :func:`plot_dataset` and will be distributed to the respective plotting func.
# subplots passes on the kwargs called `fig_kw` to the underlying `figure` call
# First find the kwargs that belong to subplots and than add those that are
# redirected to the `figure`-call.
SUBPLOTS_OWN_KWARGS = set(inspect.signature(plt.subplots).parameters.keys())
SUBPLOTS_OWN_KWARGS.remove('fig_kw')
FIGURE_KWARGS = set(inspect.signature(plt.figure).parameters.keys())
FIGURE_KWARGS.remove('kwargs')
SUBPLOTS_KWARGS = SUBPLOTS_OWN_KWARGS.union(FIGURE_KWARGS)


@contextmanager
def _appropriate_kwargs(plottype: str,
                        colorbar_present: bool,
                        **kwargs: Any) -> Any:
    """
    NB: Only to be used inside :func"`plot_dataset`.

    Context manager to temporarily mutate the plotting kwargs to be appropriate
    for a specific plottype. This is helpful since :func:`plot_dataset` may have
    to generate different kinds of plots (e.g. heatmaps and line plots) and
    the user may want to specify kwargs only relevant to some of them
    (e.g. 'cmap', that line plots cannot consume). Those kwargs should then not
    be passed to all plots, which is what this contextmanager handles.

    Args:
        plottype: The plot type for which the kwargs should be adjusted
        colorbar_present: Is there a non-None colorbar in this plot iteration?
    """

    def linehandler(**kwargs: Any) -> Any:
        kwargs.pop('cmap', None)
        return kwargs

    def heatmaphandler(**kwargs: Any) -> Any:
        if not(colorbar_present) and 'cmap' not in kwargs:
            kwargs['cmap'] = qc.config.plotting.default_color_map
        return kwargs

    plot_handler_mapping = {'1D_line': linehandler,
                            '1D_point': linehandler,
                            '1D_bar': linehandler,
                            '2D_point': heatmaphandler,
                            '2D_grid': heatmaphandler,
                            '2D_scatter': heatmaphandler,
                            '2D_equidistant': heatmaphandler,
                            '2D_unknown': heatmaphandler}

    yield plot_handler_mapping[plottype](**kwargs.copy())


def plot_dataset(
    dataset: DataSet,
    axes: Optional[Union[matplotlib.axes.Axes, Sequence[matplotlib.axes.Axes]]] = None,
    colorbars: Optional[
        Union[matplotlib.colorbar.Colorbar, Sequence[matplotlib.colorbar.Colorbar]]
    ] = None,
    rescale_axes: bool = True,
    auto_color_scale: Optional[bool] = None,
    cutoff_percentile: Optional[Union[Tuple[float, float], float]] = None,
    complex_plot_type: str = "real_and_imag",
    complex_plot_phase: str = "radians",
    **kwargs: Any,
) -> AxesTupleList:
    """
    Construct all plots for a given dataset

    Implemented so far:
       * 1D line and scatter plots
       * 2D plots on filled out rectangular grids
       * 2D scatterplots (fallback)

    The function can optionally be supplied with a matplotlib axes or a list
    of axes that will be used for plotting. The user should ensure that the
    number of axes matches the number of datasets to plot. To plot several (1D)
    dataset in the same axes supply it several times. Colorbar axes are
    created dynamically. If colorbar axes are supplied, they will be reused,
    yet new colorbar axes will be returned.

    The plot has a title that comprises run id, experiment name, and sample
    name.

    ``**kwargs`` are passed to matplotlib's relevant plotting functions
    By default the data in any vector plot will be rasterized
    for scatter plots and heatmaps if more than 5000 points are supplied.
    This can be overridden by supplying the `rasterized` kwarg.

    Args:
        dataset: The dataset to plot
        axes: Optional Matplotlib axes to plot on. If not provided, new axes
            will be created
        colorbars: Optional Matplotlib Colorbars to use for 2D plots. If not
            provided, new ones will be created
        rescale_axes: If True, tick labels and units for axes of parameters
            with standard SI units will be rescaled so that, for example,
            '0.00000005' tick label on 'V' axis are transformed to '50' on 'nV'
            axis ('n' is 'nano')
        auto_color_scale: If True, the colorscale of heatmap plots will be
            automatically adjusted to disregard outliers.
        cutoff_percentile: Percentile of data that may maximally be clipped
            on both sides of the distribution.
            If given a tuple (a,b) the percentile limits will be a and 100-b.
            See also the plotting tuorial notebook.
        complex_plot_type: Method for converting complex-valued parameters
            into two real-valued parameters, either ``"real_and_imag"`` or
            ``"mag_and_phase"``. Applicable only for the cases where the
            dataset contains complex numbers
        complex_plot_phase: Format of phase for plotting complex-valued data,
            either ``"radians"`` or ``"degrees"``. Applicable only for the
            cases where the dataset contains complex numbers

    Returns:
        A list of axes and a list of colorbars of the same length. The
        colorbar axes may be `None` if no colorbar is created (e.g. for
        1D plots)

    Config dependencies: (qcodesrc.json)
    """

    # handle arguments and defaults
    subplots_kwargs = {k: kwargs.pop(k)
                       for k in set(kwargs).intersection(SUBPLOTS_KWARGS)}

    # sanitize the complex plotting kwargs
    if complex_plot_type not in ['real_and_imag', 'mag_and_phase']:
        raise ValueError(
            f'Invalid complex plot type given. Received {complex_plot_type} '
            'but can only accept "real_and_imag" or "mag_and_phase".')
    if complex_plot_phase not in ['radians', 'degrees']:
        raise ValueError(
            f'Invalid complex plot phase given. Received {complex_plot_phase} '
            'but can only accept "degrees" or "radians".')
    degrees = complex_plot_phase == "degrees"

    # Retrieve info about the run for the title

    experiment_name = dataset.exp_name
    sample_name = dataset.sample_name
    title = f"Run #{dataset.captured_run_id}, " \
            f"Experiment {experiment_name} ({sample_name})"

    alldata: NamedData = _get_data_from_ds(dataset)
    alldata = _complex_to_real_preparser(alldata,
                                         conversion=complex_plot_type,
                                         degrees=degrees)

    nplots = len(alldata)

    if isinstance(axes, matplotlib.axes.Axes):
        axeslist = [axes]
    else:
        axeslist = cast(List[matplotlib.axes.Axes], axes)
    if isinstance(colorbars, matplotlib.colorbar.Colorbar):
        colorbars = [colorbars]

    if axeslist is None:
        axeslist = []
        for i in range(nplots):
            fig, ax = plt.subplots(1, 1, **subplots_kwargs)
            axeslist.append(ax)
    else:
        if len(subplots_kwargs) != 0:
            raise RuntimeError(f"Error: You cannot provide arguments for the "
                               f"axes/figure creation if you supply your own "
                               f"axes. "
                               f"Provided arguments: {subplots_kwargs}")
        if len(axeslist) != nplots:
            raise RuntimeError(f"Trying to make {nplots} plots, but"
                               f"received {len(axeslist)} axes objects.")

    if colorbars is None:
        colorbars = len(axeslist)*[None]
    new_colorbars: List[matplotlib.colorbar.Colorbar] = []

    for data, ax, colorbar in zip(alldata, axeslist, colorbars):

        if len(data) == 2:  # 1D PLOTTING
            log.debug(f'Doing a 1D plot with kwargs: {kwargs}')

            xpoints = data[0]["data"]
            ypoints = data[1]["data"]

            plottype = get_1D_plottype(xpoints, ypoints)
            log.debug(f'Determined plottype: {plottype}')

            if plottype == '1D_line':
                # sort for plotting
                order = xpoints.argsort()
                xpoints = xpoints[order]
                ypoints = ypoints[order]

                with _appropriate_kwargs(plottype,
                                         colorbar is not None, **kwargs) as k:
                    ax.plot(xpoints, ypoints, **k)
            elif plottype == '1D_point':
                with _appropriate_kwargs(plottype,
                                         colorbar is not None, **kwargs) as k:
                    ax.scatter(xpoints, ypoints, **k)
            elif plottype == '1D_bar':
                with _appropriate_kwargs(plottype,
                                         colorbar is not None, **kwargs) as k:
                    ax.bar(xpoints, ypoints, **k)
            else:
                raise ValueError('Unknown plottype. Something is way wrong.')

            _set_data_axes_labels(ax, data)

            if rescale_axes:
                _rescale_ticks_and_units(ax, data, colorbar)

            new_colorbars.append(None)

            ax.set_title(title)

        elif len(data) == 3:  # 2D PLOTTING
            log.debug(f'Doing a 2D plot with kwargs: {kwargs}')

            if data[2]["shape"] is None:
                xpoints = data[0]["data"].flatten()
                ypoints = data[1]["data"].flatten()
                zpoints = data[2]["data"].flatten()
                plottype = get_2D_plottype(xpoints, ypoints, zpoints)
                log.debug(f"Determined plottype: {plottype}")
            else:
                xpoints = data[0]["data"]
                ypoints = data[1]["data"]
                zpoints = data[2]["data"]
                plottype = "2D_grid"

            how_to_plot = {'2D_grid': plot_on_a_plain_grid,
                           '2D_equidistant': plot_on_a_plain_grid,
                           '2D_point': plot_2d_scatterplot,
                           '2D_unknown': plot_2d_scatterplot}
            plot_func = how_to_plot[plottype]

            with _appropriate_kwargs(plottype,
                                     colorbar is not None, **kwargs) as k:
                ax, colorbar = plot_func(xpoints, ypoints, zpoints,
                                         ax, colorbar,
                                         **k)

            _set_data_axes_labels(ax, data, colorbar)

            if rescale_axes:
                _rescale_ticks_and_units(ax, data, colorbar)

            auto_color_scale_from_config(colorbar, auto_color_scale,
                                         zpoints, cutoff_percentile)

            new_colorbars.append(colorbar)

            ax.set_title(title)

        else:
            log.warning('Multi-dimensional data encountered. '
                        f'parameter {data[-1]["name"]} depends on '
                        f'{len(data)-1} parameters, cannot plot '
                        f'that.')
            new_colorbars.append(None)

    if len(axeslist) != len(new_colorbars):
        raise RuntimeError("Non equal number of axes. Perhaps colorbar is "
                           "missing from one of the cases above")
    return axeslist, new_colorbars


def plot_by_id(
    run_id: int,
    axes: Optional[Union[matplotlib.axes.Axes, Sequence[matplotlib.axes.Axes]]] = None,
    colorbars: Optional[
        Union[matplotlib.colorbar.Colorbar, Sequence[matplotlib.colorbar.Colorbar]]
    ] = None,
    rescale_axes: bool = True,
    auto_color_scale: Optional[bool] = None,
    cutoff_percentile: Optional[Union[Tuple[float, float], float]] = None,
    complex_plot_type: str = "real_and_imag",
    complex_plot_phase: str = "radians",
    **kwargs: Any,
) -> AxesTupleList:
    """
    Construct all plots for a given `run_id`. Here `run_id` is an
    alias for `captured_run_id` for historical reasons. See the docs
    of :func:`.load_by_run_spec` for details of loading runs.
    All other arguments are forwarded
    to :func:`.plot_dataset`, see this for more details.
    """

    dataset = load_by_run_spec(captured_run_id=run_id)
    return plot_dataset(dataset,
                        axes,
                        colorbars,
                        rescale_axes,
                        auto_color_scale,
                        cutoff_percentile,
                        complex_plot_type,
                        complex_plot_phase,
                        **kwargs)


def _complex_to_real_preparser(
    alldata: Sequence[Sequence[DSPlotData]], conversion: str, degrees: bool = False
) -> NamedData:
    """
    Convert complex-valued parameters to two real-valued parameters, either
    real and imaginary part or phase and magnitude part

    Args:
        alldata: The data to convert, should be the output of `_get_data_from_ds`
        conversion: the conversion method, either "real_and_imag" or
            "mag_and_phase"
        degrees: Whether to return the phase in degrees. The default is to
            return the phase in radians
    """

    if conversion not in ['real_and_imag', 'mag_and_phase']:
        raise ValueError(f'Invalid conversion given. Received {conversion}, '
                         'but can only accept "real_and_imag" or '
                         '"mag_and_phase".')

    newdata: NamedData = []

    # we build a new NamedData object from the given `alldata` input.
    # Note that the length of `newdata` will be larger than that of `alldata`
    # in the case of complex top-level parameters, because a single complex
    # top-level parameter will be split into two real top-level parameters
    # (that have the same setpoints). This is the reason why we
    # use two variables below, new_group and new_groups.

    for group in alldata:
        new_group = []
        new_groups: NamedData = [[], []]
        for index, parameter in enumerate(group):
            data = parameter["data"]
            if data.dtype.kind == "c":
                p1, p2 = _convert_complex_to_real(
                    parameter, conversion=conversion, degrees=degrees
                )
                if index < len(group) - 1:
                    # if the above condition is met, we are dealing with
                    # complex setpoints
                    new_group.append(p1)
                    new_group.append(p2)
                else:
                    # in this case, we are dealing with a complex top-level
                    # parameter. Also, all the setpoints will have been handled
                    # by now. We split the group into two groups, one for each
                    # new (real) top-level parameter
                    new_groups[0] = new_group.copy()
                    new_groups[1] = new_group.copy()
                    new_groups[0].append(p1)
                    new_groups[1].append(p2)
            else:
                new_group.append(parameter)
        if new_groups == [[], []]:
            # if the above condition is met, the group did not contain a
            # complex top-level parameter and has thus not been split into two
            # new groups
            newdata.append(new_group)
        else:
            newdata.append(new_groups[0])
            newdata.append(new_groups[1])

    return newdata


def _convert_complex_to_real(
    parameter: DSPlotData, conversion: str, degrees: bool
) -> Tuple[DSPlotData, DSPlotData]:
    """
    Do the actual conversion and turn one parameter into two.
    Should only be called from within _complex_to_real_preparser.
    """

    phase_unit = 'deg' if degrees else 'rad'

    converters = {
        'data': {'real_and_imag': lambda x: (np.real(x), np.imag(x)),
                 'mag_and_phase': lambda x: (np.abs(x),
                                             np.angle(x, deg=degrees))},
        'labels': {'real_and_imag': lambda l: (l + ' [real]', l + ' [imag]'),
                   'mag_and_phase': lambda l: (l + ' [mag]', l + ' [phase]')},
        'units': {'real_and_imag': lambda u: (u, u),
                  'mag_and_phase': lambda u: (u, phase_unit)},
        'names': {'real_and_imag': lambda n: (n + '_real', n + '_imag'),
                  'mag_and_phase': lambda n: (n + '_mag', n + '_phase')}}

    new_data = converters['data'][conversion](parameter['data'])
    new_labels = converters['labels'][conversion](parameter['label'])
    new_units = converters['units'][conversion](parameter['unit'])
    new_names = converters['names'][conversion](parameter['name'])

    parameter1: DSPlotData = {
        "name": new_names[0],
        "label": new_labels[0],
        "unit": new_units[0],
        "data": new_data[0],
        "shape": parameter["shape"],
    }

    parameter2: DSPlotData = {
        "name": new_names[1],
        "label": new_labels[1],
        "unit": new_units[1],
        "data": new_data[1],
        "shape": parameter["shape"],
    }

    return parameter1, parameter2


def _get_label_of_data(data_dict: DSPlotData) -> str:
    return data_dict['label'] if data_dict['label'] != '' \
        else data_dict['name']


def _make_axis_label(label: str, unit: str) -> str:
    label = f'{label}'
    if unit != '' and unit is not None:
        label += f' ({unit})'
    return label


def _make_label_for_data_axis(data: Sequence[DSPlotData], axis_index: int) -> str:
    label = _get_label_of_data(data[axis_index])
    unit = data[axis_index]['unit']
    return _make_axis_label(label, unit)


def _set_data_axes_labels(
    ax: matplotlib.axes.Axes,
    data: Sequence[DSPlotData],
    cax: Optional[matplotlib.colorbar.Colorbar] = None,
) -> None:
    ax.set_xlabel(_make_label_for_data_axis(data, 0))
    ax.set_ylabel(_make_label_for_data_axis(data, 1))

    if cax is not None and len(data) > 2:
        cax.set_label(_make_label_for_data_axis(data, 2))


def plot_2d_scatterplot(x: np.ndarray, y: np.ndarray, z: np.ndarray,
                        ax: matplotlib.axes.Axes,
                        colorbar: matplotlib.colorbar.Colorbar = None,
                        **kwargs: Any) -> AxesTuple:
    """
    Make a 2D scatterplot of the data. ``**kwargs`` are passed to matplotlib's
    scatter used for the plotting. By default the data will be rasterized
    in any vector plot if more than 5000 points are supplied. This can be
    overridden by supplying the `rasterized` kwarg.

    Args:
        x: The x values
        y: The y values
        z: The z values
        ax: The axis to plot onto
        colorbar: The colorbar to plot into

    Returns:
        The matplotlib axis handles for plot and colorbar
    """
    if 'rasterized' in kwargs.keys():
        rasterized = kwargs.pop('rasterized')
    else:
        rasterized = len(z) > qc.config.plotting.rasterize_threshold

    z_is_stringy = isinstance(z[0], str)

    if z_is_stringy:
        z_strings = np.unique(z)
        z = _strings_as_ints(z)

    cmap = kwargs.pop('cmap') if 'cmap' in kwargs else None

    if z_is_stringy:
        name = cmap.name if hasattr(cmap, 'name') else 'viridis'
        cmap = matplotlib.cm.get_cmap(name, len(z_strings))

    mappable = ax.scatter(x=x, y=y, c=z,
                          rasterized=rasterized, cmap=cmap, **kwargs)

    if colorbar is not None:
        colorbar = ax.figure.colorbar(mappable, ax=ax, cax=colorbar.ax)
    else:
        colorbar = ax.figure.colorbar(mappable, ax=ax)

    if z_is_stringy:
        N = len(z_strings)
        f = (N-1)/N
        colorbar.set_ticks([(n+0.5)*f for n in range(N)])
        colorbar.set_ticklabels(z_strings)

    return ax, colorbar


def plot_on_a_plain_grid(x: np.ndarray,
                         y: np.ndarray,
                         z: np.ndarray,
                         ax: matplotlib.axes.Axes,
                         colorbar: matplotlib.colorbar.Colorbar = None,
                         **kwargs: Any
                         ) -> AxesTuple:
    """
    Plot a heatmap of z using x and y as axes. Assumes that the data
    are rectangular, i.e. that x and y together describe a rectangular
    grid. The arrays of x and y need not be sorted in any particular
    way, but data must belong together such that z[n] has x[n] and
    y[n] as setpoints.  The setpoints need not be equidistantly
    spaced, but linear interpolation is used to find the edges of the
    plotted squares. ``**kwargs`` are passed to matplotlib's pcolormesh used
    for the plotting. By default the data in any vector plot will be rasterized
    if more that 5000 points are supplied. This can be overridden
    by supplying the `rasterized` kwarg.

    Args:
        x: The x values
        y: The y values
        z: The z values
        ax: The axis to plot onto
        colorbar: A colorbar to reuse the axis for

    Returns:
        The matplotlib axes handle for plot and colorbar
    """

    log.debug(f'Got kwargs: {kwargs}')

    x_is_stringy = isinstance(x[0], str)
    y_is_stringy = isinstance(y[0], str)
    z_is_stringy = isinstance(z[0], str)

    if x_is_stringy:
        x_strings = np.unique(x)
        x = _strings_as_ints(x)

    if y_is_stringy:
        y_strings = np.unique(y)
        y = _strings_as_ints(y)

    if z_is_stringy:
        z_strings = np.unique(z)
        z = _strings_as_ints(z)

    if x.ndim == 2 and y.ndim == 2 and z.ndim == 2:
        if np.logical_or(np.any(np.isnan(x)), np.any(np.isnan(y))):
            x_to_plot, y_to_plot, z_to_plot = _clip_nan_from_shaped_data(x, y, z)
            num_points = x_to_plot.size * y_to_plot.size
        else:
            # data is on a grid that may or may not be
            # rectilinear. Rely on matplotlib to plot
            # this directly
            x_to_plot, y_to_plot, z_to_plot = x, y, z
            num_points = x_to_plot.size
    else:
        x_to_plot, y_to_plot, z_to_plot = reshape_2D_data(x, y, z)
        num_points = x_to_plot.size * y_to_plot.size

    if 'rasterized' in kwargs.keys():
        rasterized = kwargs.pop('rasterized')
    else:
        rasterized = num_points > qc.config.plotting.rasterize_threshold

    cmap = kwargs.pop('cmap') if 'cmap' in kwargs else None

    if z_is_stringy:
        name = cmap.name if hasattr(cmap, 'name') else 'viridis'
        cmap = matplotlib.cm.get_cmap(name, len(z_strings))

    colormesh = ax.pcolormesh(
        x_to_plot,
        y_to_plot,
        np.ma.masked_invalid(z_to_plot),
        rasterized=rasterized,
        cmap=cmap,
        shading="nearest",
        **kwargs,
    )

    if x_is_stringy:
        ax.set_xticks(np.arange(len(np.unique(x_strings))))
        ax.set_xticklabels(x_strings)

    if y_is_stringy:
        ax.set_yticks(np.arange(len(np.unique(y_strings))))
        ax.set_yticklabels(y_strings)

    if colorbar is not None:
        colorbar = ax.figure.colorbar(colormesh, ax=ax, cax=colorbar.ax)
    else:
        colorbar = ax.figure.colorbar(colormesh, ax=ax)

    if z_is_stringy:
        N = len(z_strings)
        f = (N-1)/N
        colorbar.set_ticks([(n+0.5)*f for n in range(N)])
        colorbar.set_ticklabels(z_strings)

    return ax, colorbar


def _clip_nan_from_shaped_data(
    x: np.ndarray, y: np.ndarray, z: np.ndarray
) -> Tuple[np.ndarray, np.ndarray, np.ndarray]:
    def _on_rectilinear_grid_except_nan(x_data: np.ndarray, y_data: np.ndarray) -> bool:
        """
        check that data is on a rectilinear grid. e.g. all points are the same as the  first
        row and column with the exception of nans. Those represent points not yet measured.
        """
        x_row = x_data[:, 0:1]
        y_row = y_data[0:1, :]
        return (
            np.nanmax(np.abs(x_data - x_row)) == 0
            and np.nanmax(np.abs(y_data - y_row)) == 0
        )

    if _on_rectilinear_grid_except_nan(x, y):
        # clip any row or column where there are nans in the first row
        # or column. Since we fill from here we assume that means that no data
        # has been measured for this row
        x_to_plot, y_to_plot = x[:, 0], y[0, :]

        filter_x = ~np.isnan(x_to_plot)
        filter_y = ~np.isnan(y_to_plot)

        x_to_plot = x_to_plot[filter_x]
        y_to_plot = y_to_plot[filter_y]
        z_to_plot = z[filter_x, :]
        z_to_plot = z_to_plot[:, filter_y].transpose()
    else:
        # fallback to flattening the data and use the same path as
        # non shaped data after filtering the nans.
        # this is not ideal as we loose the shape data but
        # not clear how to do this better. Either return a ragged
        # array or clip all inner dims that have nans completely
        x = x.flatten()
        y = y.flatten()
        z = z.flatten()
        filter_nans = np.logical_and(~np.isnan(x), ~np.isnan(y))
        x_to_plot, y_to_plot, z_to_plot = reshape_2D_data(
            x[filter_nans], y[filter_nans], z[filter_nans]
        )
    return x_to_plot, y_to_plot, z_to_plot


def _scale_formatter(tick_value: float, pos: int, factor: float) -> str:
    """
    Function for matplotlib.ticker.FuncFormatter that scales the tick values
    according to the given `scale` value.
    """
    return f"{tick_value*factor:g}"


def _make_rescaled_ticks_and_units(
    data_dict: DSPlotData,
) -> Tuple[matplotlib.ticker.FuncFormatter, str]:
    """
    Create a ticks formatter and a new label for the data that is to be used
    on the axes where the data is plotted.

    For example, if values of data are all "nano" in units of volts "V",
    then the plot might be more readable if the tick formatter would show
    values like "1" instead of "0.000000001" while the units in the axis label
    are changed from "V" to "nV" ('n' is for 'nano').

    The units for which unit prefixes are added can be found in
    `qcodes.utils.plotting._UNITS_FOR_RESCALING`. For all other units
    an exponential scaling factor is added to the label i.e.
    `(10^3 x e^2/hbar)`.

    Args:
        data_dict: A dictionary of the following structure
            {
                'data': <1D numpy array of points>,
                'name': <name of the parameter>,
                'label': <label of the parameter or ''>,
                'unit': <unit of the parameter or ''>
            }

    Returns:
        A tuple with the ticks formatter (matlplotlib.ticker.FuncFormatter) and
        the new label.
    """
    unit = data_dict['unit']

    maxval = np.nanmax(np.abs(data_dict['data']))
    prefix, selected_scale = find_scale_and_prefix(maxval, unit)

    new_unit = prefix + unit
    label = _get_label_of_data(data_dict)
    new_label = _make_axis_label(label, new_unit)

    scale_factor = 10**(-selected_scale)
    ticks_formatter = FuncFormatter(
        partial(_scale_formatter, factor=scale_factor))

    return ticks_formatter, new_label


def _rescale_ticks_and_units(
    ax: matplotlib.axes.Axes,
    data: Sequence[DSPlotData],
    cax: matplotlib.colorbar.Colorbar = None,
) -> None:
    """
    Rescale ticks and units for the provided axes as described in
    :func:`~_make_rescaled_ticks_and_units`
    """
    # for x axis
    if not _is_string_valued_array(data[0]['data']):
        x_ticks_formatter, new_x_label = \
            _make_rescaled_ticks_and_units(data[0])
        ax.xaxis.set_major_formatter(x_ticks_formatter)
        ax.set_xlabel(new_x_label)

    # for y axis
    if not _is_string_valued_array(data[1]['data']):
        y_ticks_formatter, new_y_label = \
            _make_rescaled_ticks_and_units(data[1])
        ax.yaxis.set_major_formatter(y_ticks_formatter)
        ax.set_ylabel(new_y_label)

    # for z aka colorbar axis
    if cax is not None and len(data) > 2:
        if not _is_string_valued_array(data[2]['data']):
            z_ticks_formatter, new_z_label = \
                _make_rescaled_ticks_and_units(data[2])
            cax.set_label(new_z_label)
            cax.formatter = z_ticks_formatter
            cax.update_ticks()


def _is_string_valued_array(values: np.ndarray) -> bool:
    """
    Check if the given 1D numpy array contains categorical data, or, in other
    words, if it is string-valued.

    Args:
        values: A 1D numpy array of values

    Returns:
        True, if the array contains string; False otherwise
    """
    return isinstance(values[0], str)<|MERGE_RESOLUTION|>--- conflicted
+++ resolved
@@ -7,11 +7,7 @@
 import logging
 from contextlib import contextmanager
 from functools import partial
-<<<<<<< HEAD
 from typing import Any, List, Optional, Sequence, Tuple, Union, cast
-=======
-from typing import Any, Dict, List, Optional, Sequence, Tuple, Union, cast
->>>>>>> f77f3aba
 
 import matplotlib
 import matplotlib.pyplot as plt
@@ -23,15 +19,9 @@
 from qcodes.utils.plotting import auto_color_scale_from_config, find_scale_and_prefix
 
 from .data_export import (
-<<<<<<< HEAD
     DSPlotData,
     _get_data_from_ds,
     _strings_as_ints,
-=======
-    _get_data_from_ds,
-    _strings_as_ints,
-    flatten_1D_data_for_plot,
->>>>>>> f77f3aba
     get_1D_plottype,
     get_2D_plottype,
     reshape_2D_data,
